{% extends "layout.html" %}

{% block extrahead%}
<link href="{{ url_for('static', filename='lib/css/plugins/morris.css') }}" rel="stylesheet">
{% endblock %}

{% block body %}
<div class="col-sm-9 col-sm-offset-3 col-md-10 col-md-offset-2 main">
{% with messages = get_flashed_messages(with_categories=true) %}
    {% if messages %}
        {% for category, message in messages %}
    <div class="alert alert-{{ category }}">{{ message }}</div>
        {% endfor %}
    {% endif %}
{% endwith %}
    <h1 class="page-header">{{ resource.title }}
        <a href="{{ request.path }}/test"><button type="button" class="btn btn-primary btn-sm">Test Now</button></a>
        <a href="{{ request.path }}/delete"><button type="button" class="btn btn-danger btn-sm">Delete</button></a>
    </h1>
    <div class="table-responsive col-md-4">
        <table class="table">
            <tr>
                <th>Type</th>
                <td>{{ resource_types[resource.resource_type] }}</td>
            </tr>
            <tr>
                <th>Owner</th>
                <td>{{ resource.owner.username }}</td>
            </tr>
            <tr>
                <th>Name</th>
                <td>{{ resource.title }}</td>
            </tr>
            <tr>
                <th>URL</th>
                <td><a href="{{ resource.url }}">{{ resource.url }}</a></td>
            </tr>
            <tr>
                <th>Response Time</th>
                <td>{{ resource.average_response_time|round(2) }}</td>
            </tr>
            <tr>
                <th>Reliability</th>
                <td>
                    <button class="btn btn-{{ resource.reliability| cssize_reliability }} btn-sm">{{ resource.reliability }}%</button>
                </td>
            </tr>
        </table>
    </div>
    <div>
        <pre>
{{ resource.snippet() }}
        </pre>
    </div>
    <div class="clearfix"></div>
    <div id="morris-bar-chart" style="height: 250px;"></div>
    <div class="table-responsive">
        <h2 class="sub-header">History</h2>
        <table class="table table-striped table-bordered table-hover">
            <thead>
                <tr>
                    <th>Date</th>
                    <th>Response Time (seconds)</th>
                    <th>Status</th>
                </tr>
            </thead>
            <tbody>
            {% for run in resource.runs|sort(reverse=True, attribute='checked_datetime') %}
                <tr>
<<<<<<< HEAD
                    <td>{{ run.checked_datetime.strftime('%Y-%m-%dT%H:%M:%SZ') }}</td>
                    <td>{{ run.response_time }}</td>
=======
                    <td>{{ run.checked_datetime }}</td>
                    <td>{{ run.response_time|round(2) }}</td>
>>>>>>> c8532b31
                    {% if run.success %}
                    <td><button type="button" class="btn btn-success btn-circle"><i class="fa fa-check"></i></button></td>
                    {% else %}
                    <td><button type="button" class="btn btn-danger btn-circle btn"><i class="fa fa-times"></i></button></td>
                    {% endif %}
                </tr>
            {% endfor %}
            </tbody>
        </table>
    </div>
</div>
{% endblock %}
{% block extrafoot %}
<script src="{{ url_for('static', filename='lib/js/plugins/morris/raphael.min.js') }}"></script>
<script src="{{ url_for('static', filename='lib/js/plugins/morris/morris.min.js') }}"></script>
    <script type="text/javascript">
    var run_data = {{ resource.runs_to_json()|safe }};
    var colors_data = {{ resource.success_to_colors()|safe }};

        Morris.Area({
            element: 'morris-bar-chart',
            data: run_data,
            lineColors: colors_data,
            xkey: 'datetime',
            ykeys: ['value'],
            labels: ['Response Time'],
            fillOpacity: 0.5,
            hideHover: true,
            //events: [run_data[1]['datetime']],
            resize: true
    });
    </script>
{% endblock %}<|MERGE_RESOLUTION|>--- conflicted
+++ resolved
@@ -67,13 +67,8 @@
             <tbody>
             {% for run in resource.runs|sort(reverse=True, attribute='checked_datetime') %}
                 <tr>
-<<<<<<< HEAD
                     <td>{{ run.checked_datetime.strftime('%Y-%m-%dT%H:%M:%SZ') }}</td>
-                    <td>{{ run.response_time }}</td>
-=======
-                    <td>{{ run.checked_datetime }}</td>
                     <td>{{ run.response_time|round(2) }}</td>
->>>>>>> c8532b31
                     {% if run.success %}
                     <td><button type="button" class="btn btn-success btn-circle"><i class="fa fa-check"></i></button></td>
                     {% else %}
